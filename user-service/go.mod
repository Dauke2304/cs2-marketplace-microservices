--- conflicted
+++ resolved
@@ -11,14 +11,7 @@
 	github.com/davecgh/go-spew v1.1.1 // indirect
 	github.com/nats-io/nkeys v0.4.11 // indirect
 	github.com/nats-io/nuid v1.0.1 // indirect
-<<<<<<< HEAD
-	github.com/pmezard/go-difflib v1.0.0 // indirect
-	github.com/stretchr/objx v0.5.0 // indirect
-	github.com/stretchr/testify v1.8.4 // indirect
-	gopkg.in/yaml.v3 v3.0.1 // indirect
-=======
 	github.com/patrickmn/go-cache v2.1.0+incompatible // indirect
->>>>>>> 8d9dace9
 )
 
 require (
